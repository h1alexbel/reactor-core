/*
 * Copyright (c) 2019-2022 VMware Inc. or its affiliates, All Rights Reserved.
 *
 * Licensed under the Apache License, Version 2.0 (the "License");
 * you may not use this file except in compliance with the License.
 * You may obtain a copy of the License at
 *
 *   https://www.apache.org/licenses/LICENSE-2.0
 *
 * Unless required by applicable law or agreed to in writing, software
 * distributed under the License is distributed on an "AS IS" BASIS,
 * WITHOUT WARRANTIES OR CONDITIONS OF ANY KIND, either express or implied.
 * See the License for the specific language governing permissions and
 * limitations under the License.
 */

package reactor.core.scheduler;

import reactor.core.Disposable;
import reactor.core.Disposables;
import reactor.core.Exceptions;
import reactor.core.Scannable;
import reactor.core.publisher.Mono;
import reactor.util.Logger;
import reactor.util.Loggers;
import reactor.util.annotation.Nullable;

import java.time.Clock;
import java.time.Instant;
import java.time.ZoneId;
import java.util.ArrayList;
import java.util.Collection;
import java.util.Collections;
import java.util.Deque;
import java.util.List;
import java.util.Objects;
import java.util.PriorityQueue;
import java.util.concurrent.Callable;
import java.util.concurrent.ConcurrentLinkedDeque;
import java.util.concurrent.ExecutionException;
import java.util.concurrent.Executors;
import java.util.concurrent.Future;
import java.util.concurrent.RejectedExecutionException;
import java.util.concurrent.RejectedExecutionHandler;
import java.util.concurrent.ScheduledExecutorService;
import java.util.concurrent.ScheduledFuture;
import java.util.concurrent.ScheduledThreadPoolExecutor;
import java.util.concurrent.ThreadFactory;
import java.util.concurrent.ThreadPoolExecutor;
import java.util.concurrent.TimeUnit;
import java.util.concurrent.TimeoutException;
import java.util.concurrent.atomic.AtomicInteger;
import java.util.concurrent.atomic.AtomicIntegerFieldUpdater;
import java.util.concurrent.atomic.AtomicLong;
import java.util.concurrent.atomic.AtomicReferenceFieldUpdater;
import java.util.stream.Stream;

import static reactor.core.scheduler.BoundedElasticScheduler.BoundedServices.CREATING;
import static reactor.core.scheduler.BoundedElasticScheduler.BoundedServices.SHUTDOWN;

/**
 * Scheduler that hosts a pool of 0-N single-threaded {@link BoundedScheduledExecutorService} and exposes workers
 * backed by these executors, making it suited for moderate amount of blocking work. Note that requests for workers
 * will pick an executor in a round-robin fashion, so tasks from a given worker might arbitrarily be impeded by
 * long-running tasks of a sibling worker (and tasks are pinned to a given executor, so they won't be stolen
 * by an idle executor).
 *
 * This scheduler is time-capable (can schedule with delay / periodically).
 *
 * @author Simon Baslé
 */
final class BoundedElasticScheduler implements Scheduler,
											   SchedulerState.DisposeAwaiter<BoundedElasticScheduler.BoundedServices>,
											   Scannable {

	static final Logger LOGGER = Loggers.getLogger(BoundedElasticScheduler.class);

	static final int DEFAULT_TTL_SECONDS = 60;

<<<<<<< HEAD
	static final AtomicLong COUNTER = new AtomicLong();
	static final AtomicLong EVICTOR_COUNTER = new AtomicLong();

	static final ThreadFactory EVICTOR_FACTORY = r -> {
		Thread t = new Thread(r, Schedulers.BOUNDED_ELASTIC + "-evictor-" + EVICTOR_COUNTER.incrementAndGet());
		t.setDaemon(true);
		return t;
	};

	static final BoundedServices SHUTDOWN;
	static final BoundedState    CREATING;

	static {
		SHUTDOWN = new BoundedServices();
		SHUTDOWN.dispose();
		ScheduledExecutorService s = Executors.newSingleThreadScheduledExecutor();
		s.shutdownNow();
		CREATING = new BoundedState(SHUTDOWN, s) {
			@Override
			public String toString() {
				return "CREATING BoundedState";
			}
		};
		CREATING.markCount = -1; //always -1, ensures tryPick never returns true
		CREATING.idleSinceTimestamp = -1; //consider evicted
	}

=======
>>>>>>> 4768c43f
	final int maxThreads;
	final int maxTaskQueuedPerThread;

	final Clock         clock;
	final ThreadFactory factory;
	final long          ttlMillis;

	volatile SchedulerState<BoundedServices> state;
	@SuppressWarnings("rawtypes")
	static final AtomicReferenceFieldUpdater<BoundedElasticScheduler, SchedulerState> STATE =
			AtomicReferenceFieldUpdater.newUpdater(BoundedElasticScheduler.class, SchedulerState.class, "state");

	/**
	 * This constructor lets define millisecond-grained TTLs and a custom {@link Clock},
	 * which can be useful for tests.
	 */
	BoundedElasticScheduler(int maxThreads, int maxTaskQueuedPerThread,
			ThreadFactory threadFactory, long ttlMillis, Clock clock) {
		if (ttlMillis <= 0) {
			throw new IllegalArgumentException("TTL must be strictly positive, was " + ttlMillis + "ms");
		}
		if (maxThreads <= 0) {
			throw new IllegalArgumentException("maxThreads must be strictly positive, was " + maxThreads);
		}
		if (maxTaskQueuedPerThread <= 0) {
			throw new IllegalArgumentException("maxTaskQueuedPerThread must be strictly positive, was " + maxTaskQueuedPerThread);
		}
		this.maxThreads = maxThreads;
		this.maxTaskQueuedPerThread = maxTaskQueuedPerThread;
		this.factory = threadFactory;
		this.clock = Objects.requireNonNull(clock, "A Clock must be provided");
		this.ttlMillis = ttlMillis;

		// initially disposed
		STATE.lazySet(this, SchedulerState.init(SHUTDOWN));
	}

	/**
	 * Create a {@link BoundedElasticScheduler} with the given configuration. Note that backing threads
	 * (or executors) can be shared by each {@link reactor.core.scheduler.Scheduler.Worker}, so each worker
	 * can contribute to the task queue size.
	 *
	 * @param maxThreads the maximum number of backing threads to spawn, must be strictly positive
	 * @param maxTaskQueuedPerThread the maximum amount of tasks an executor can queue up
	 * @param factory the {@link ThreadFactory} to name the backing threads
	 * @param ttlSeconds the time-to-live (TTL) of idle threads, in seconds
	 */
	BoundedElasticScheduler(int maxThreads, int maxTaskQueuedPerThread, ThreadFactory factory, int ttlSeconds) {
		this(maxThreads, maxTaskQueuedPerThread, factory, ttlSeconds * 1000L,
				Clock.tickSeconds(BoundedServices.ZONE_UTC));
	}

	/**
	 * Instantiates the default {@link ScheduledExecutorService} for the scheduler
	 * ({@code Executors.newScheduledThreadPoolExecutor} with core and max pool size of 1).
	 */
	BoundedScheduledExecutorService createBoundedExecutorService() {
		return new BoundedScheduledExecutorService(this.maxTaskQueuedPerThread, this.factory);
	}

	@Override
	public boolean isDisposed() {
		return state.currentResource == SHUTDOWN;
	}

	@Override
	public void start() {
		SchedulerState<BoundedServices> a = this.state;

		if (a.currentResource != SHUTDOWN) {
			return;
		}

		SchedulerState<BoundedServices> b =
				SchedulerState.init(new BoundedServices(this));
		if (STATE.compareAndSet(this, a, b)) {
			try {
				b.currentResource.evictor.scheduleAtFixedRate(
						b.currentResource::eviction,
						ttlMillis, ttlMillis, TimeUnit.MILLISECONDS
				);
				return;
			} catch (RejectedExecutionException ree) {
				// The executor was most likely shut down in parallel.
				// If the state is SHUTDOWN - it's ok, no eviction schedule required;
				// If it's running - the other thread did a restart and will run its own schedule.
				// In both cases we ignore it.
			}
		}

		// someone else shutdown or started successfully, free the resource
		b.currentResource.evictor.shutdownNow();
	}

	@Override
	public boolean await(BoundedServices boundedServices, long timeout, TimeUnit timeUnit)
			throws InterruptedException {
		if (!boundedServices.evictor.awaitTermination(timeout, timeUnit)) {
			return false;
		}
		for (BoundedState bs : boundedServices.busyStates.array) {
			if (!bs.executor.awaitTermination(timeout, timeUnit)) {
				return false;
			}
		}
		return true;
	}

	@Override
	public void dispose() {
		SchedulerState<BoundedServices> previous = state;

		if (previous.currentResource == SHUTDOWN) {
			// A dispose process might be ongoing, but we want a forceful shutdown,
			// so we do our best to release the resources without updating the state.
			if (previous.initialResource != null) {
				previous.initialResource.evictor.shutdownNow();
				for (BoundedState bs : previous.initialResource.busyStates.array) {
					bs.shutdown(true);
				}
			}
			return;
		}

		final BoundedState[] toAwait = previous.currentResource.dispose();
		SchedulerState<BoundedServices> shutDown = SchedulerState.transition(
				previous.currentResource,
				SHUTDOWN, this
		);

		STATE.compareAndSet(this, previous, shutDown);
		// If unsuccessful - either another thread disposed or restarted - no issue,
		// we only care about the one stored in shutDown.

		assert shutDown.initialResource != null;
		shutDown.initialResource.evictor.shutdownNow();
		for (BoundedState bs : toAwait) {
			bs.shutdown(true);
		}
	}

	@Override
	public Mono<Void> disposeGracefully() {
		return Mono.defer(() -> {
			SchedulerState<BoundedServices> previous = state;

			if (previous.currentResource == SHUTDOWN) {
				return previous.onDispose;
			}

			final BoundedState[] toAwait = previous.currentResource.dispose();
			SchedulerState<BoundedServices> shutDown = SchedulerState.transition(
					previous.currentResource,
					SHUTDOWN, this
			);

			STATE.compareAndSet(this, previous, shutDown);
			// If unsuccessful - either another thread disposed or restarted - no issue,
			// we only care about the one stored in shutDown.

			assert shutDown.initialResource != null;
			shutDown.initialResource.evictor.shutdown();
			for (BoundedState bs : toAwait) {
				bs.shutdown(false);
			}
			return shutDown.onDispose;
		});
	}

	@Override
	public Disposable schedule(Runnable task) {
		//tasks running once will call dispose on the BoundedState, decreasing its usage by one
		BoundedState picked = state.currentResource.pick();
		return Schedulers.directSchedule(picked.executor, task, picked, 0L, TimeUnit.MILLISECONDS);
	}

	@Override
	public Disposable schedule(Runnable task, long delay, TimeUnit unit) {
		//tasks running once will call dispose on the BoundedState, decreasing its usage by one
		final BoundedState picked = state.currentResource.pick();
		return Schedulers.directSchedule(picked.executor, task, picked, delay, unit);
	}

	@Override
	public Disposable schedulePeriodically(Runnable task,
			long initialDelay,
			long period,
			TimeUnit unit) {
		final BoundedState picked = state.currentResource.pick();
		Disposable scheduledTask = Schedulers.directSchedulePeriodically(picked.executor,
				task,
				initialDelay,
				period,
				unit);
		//a composite with picked ensures the cancellation of the task releases the BoundedState
		// (ie decreases its usage by one)
		return Disposables.composite(scheduledTask, picked);
	}

	@Override
	public String toString() {
		StringBuilder ts = new StringBuilder(Schedulers.BOUNDED_ELASTIC)
				.append('(');
		if (factory instanceof ReactorThreadFactory) {
			ts.append('\"').append(((ReactorThreadFactory) factory).get()).append("\",");
		}
		ts.append("maxThreads=").append(maxThreads)
		  .append(",maxTaskQueuedPerThread=").append(maxTaskQueuedPerThread == Integer.MAX_VALUE ? "unbounded" : maxTaskQueuedPerThread)
		  .append(",ttl=");
		if (ttlMillis < 1000) {
			ts.append(ttlMillis).append("ms)");
		}
		else {
			ts.append(ttlMillis / 1000).append("s)");
		}
		return ts.toString();
	}

	/**
	 * @return a best effort total count of the spinned up executors
	 */
	int estimateSize() {
		return state.currentResource.get();
	}

	/**
	 * @return a best effort total count of the busy executors
	 */
	int estimateBusy() {
		return state.currentResource.busyStates.array.length;
	}

	/**
	 * @return a best effort total count of the idle executors
	 */
	int estimateIdle() {
		return state.currentResource.idleQueue.size();
	}

	/**
	 * Best effort snapshot of the remaining queue capacity for pending tasks across all the backing executors.
	 *
	 * @return the total task capacity, or {@literal -1} if any backing executor's task queue size cannot be instrumented
	 */
	int estimateRemainingTaskCapacity() {
		BoundedState[] busyArray = state.currentResource.busyStates.array;
		int totalTaskCapacity = maxTaskQueuedPerThread * maxThreads;
		for (BoundedState state : busyArray) {
			int stateQueueSize = state.estimateQueueSize();
			if (stateQueueSize >= 0) {
				totalTaskCapacity -= stateQueueSize;
			}
			else {
				return -1;
			}
		}
		return totalTaskCapacity;
	}

	@Override
	public Object scanUnsafe(Attr key) {
		if (key == Attr.TERMINATED || key == Attr.CANCELLED) return isDisposed();
		if (key == Attr.BUFFERED) return estimateSize();
		if (key == Attr.CAPACITY) return maxThreads;
		if (key == Attr.NAME) return this.toString();

		return null;
	}

	@Override
	public Stream<? extends Scannable> inners() {
		BoundedServices services = state.currentResource;
		return Stream.concat(Stream.of(services.busyStates.array), services.idleQueue.stream())
		             .filter(obj -> obj != null && obj != CREATING);
	}

	@Override
	public Worker createWorker() {
		BoundedState picked = state.currentResource.pick();
		ExecutorServiceWorker worker = new ExecutorServiceWorker(picked.executor);
		worker.disposables.add(picked); //this ensures the BoundedState will be released when worker is disposed
		return worker;
	}

	static final class BoundedServices extends AtomicInteger {

		static final class BusyStates {
			final BoundedState[] array;
			final boolean shutdown;

			public BusyStates(BoundedState[] array, boolean shutdown) {
				this.array = array;
				this.shutdown = shutdown;
			}
		}

		/**
		 * The {@link ZoneId} used for clocks. Since the {@link Clock} is only used to ensure
		 * TTL cleanup is executed every N seconds, the zone doesn't really matter, hence UTC.
		 * @implNote Note that {@link ZoneId#systemDefault()} isn't used since it triggers disk read,
		 * contrary to {@link ZoneId#of(String)}.
		 */
		static final ZoneId                       ZONE_UTC = ZoneId.of("UTC");

		static final BusyStates ALL_IDLE = new BusyStates(new BoundedState[0], false);
		static final BusyStates ALL_SHUTDOWN = new BusyStates(new BoundedState[0], true);
		static final ScheduledExecutorService EVICTOR_SHUTDOWN;

		static final BoundedServices SHUTDOWN;
		static final BoundedServices SHUTTING_DOWN;
		static final BoundedState    CREATING;

		static {
			EVICTOR_SHUTDOWN = Executors.newSingleThreadScheduledExecutor();
			EVICTOR_SHUTDOWN.shutdownNow();

			SHUTDOWN = new BoundedServices();
			SHUTTING_DOWN = new BoundedServices();
			SHUTDOWN.dispose();
			SHUTTING_DOWN.dispose();

			ScheduledExecutorService s = Executors.newSingleThreadScheduledExecutor();
			s.shutdownNow();
			CREATING = new BoundedState(SHUTDOWN, s) {
				@Override
				public String toString() {
					return "CREATING BoundedState";
				}
			};
			CREATING.markCount = -1; //always -1, ensures tryPick never returns true
			CREATING.idleSinceTimestamp = -1; //consider evicted
		}

		static final AtomicLong EVICTOR_COUNTER = new AtomicLong();
		static final ThreadFactory EVICTOR_FACTORY = r -> {
			Thread t = new Thread(r, Schedulers.BOUNDED_ELASTIC + "-evictor-" + EVICTOR_COUNTER.incrementAndGet());
			t.setDaemon(true);
			return t;
		};


		final BoundedElasticScheduler             parent;
		//duplicated Clock field from parent so that SHUTDOWN can be instantiated and partially used
		final Clock                               clock;
		final ScheduledExecutorService            evictor;
		final Deque<BoundedState>                 idleQueue;

		volatile BusyStates                                                   busyStates;
		static final AtomicReferenceFieldUpdater<BoundedServices, BusyStates> BUSY_STATES =
			AtomicReferenceFieldUpdater.newUpdater(BoundedServices.class, BusyStates.class,
					"busyStates");

		//constructor for SHUTDOWN
		private BoundedServices() {
			this.parent = null;
			this.clock = Clock.fixed(Instant.EPOCH, ZONE_UTC);
			this.idleQueue = new ConcurrentLinkedDeque<>();
			this.busyStates = ALL_SHUTDOWN;
			this.evictor = EVICTOR_SHUTDOWN;
		}

		BoundedServices(BoundedElasticScheduler parent) {
			this.parent = parent;
			this.clock = parent.clock;
			this.idleQueue = new ConcurrentLinkedDeque<>();
			this.busyStates = ALL_IDLE;
			this.evictor = Executors.newScheduledThreadPool(1, EVICTOR_FACTORY);
		}

		/**
		 * Trigger the eviction by computing the oldest acceptable timestamp and letting each {@link BoundedState}
		 * check (and potentially shutdown) itself.
		 */
		void eviction() {
			final long evictionTimestamp = parent.clock.millis();
			List<BoundedState> idleCandidates = new ArrayList<>(idleQueue);
			for (BoundedState candidate : idleCandidates) {
				if (candidate.tryEvict(evictionTimestamp, parent.ttlMillis)) {
					idleQueue.remove(candidate);
					decrementAndGet();
				}
			}
		}

		/**
		 * @param bs the state to set busy
		 * @return true if the {@link BoundedState} could be added to the busy array (ie. we're not shut down), false if shutting down
		 */
		boolean setBusy(BoundedState bs) {
			for (; ; ) {
				BusyStates previous = busyStates;
				if (previous.shutdown) {
					return false;
				}

				int len = previous.array.length;
				BoundedState[] replacement = new BoundedState[len + 1];
				System.arraycopy(previous.array, 0, replacement, 0, len);
				replacement[len] = bs;

				if (BUSY_STATES.compareAndSet(this, previous,
						new BusyStates(replacement, false))) {
					return true;
				}
			}
		}

		void setIdle(BoundedState boundedState) {
			for(;;) {
				BusyStates current = busyStates;
				BoundedState[] arr = busyStates.array;
				int len = arr.length;

				if (len == 0 || current.shutdown) {
					return;
				}

				BusyStates replacement = null;
				if (len == 1) {
					if (arr[0] == boundedState) {
						replacement = ALL_IDLE;
					}
				}
				else {
					for (int i = 0; i < len; i++) {
						BoundedState state = arr[i];
						if (state == boundedState) {
							replacement = new BusyStates(
									new BoundedState[len - 1], false
							);
							System.arraycopy(arr, 0, replacement.array, 0, i);
							System.arraycopy(arr, i + 1, replacement.array, i, len - i - 1);
							break;
						}
					}
				}
				if (replacement == null) {
					//bounded state not found, ignore
					return;
				}
				if (BUSY_STATES.compareAndSet(this, current, replacement)) {
					//impl. note: reversed order could lead to a race condition where state is added to idleQueue
					//then concurrently pick()ed into busyQueue then removed from same busyQueue.
					this.idleQueue.add(boundedState);
					// check whether we missed a shutdown
					if (this.busyStates.shutdown) {
						// we did, so we make sure the racing adds don't leak
						boundedState.shutdown(true);
						while ((boundedState = idleQueue.pollLast()) != null) {
							boundedState.shutdown(true);
						}
					}
					return;
				}
			}
		}

		/**
		 * Pick a {@link BoundedState}, prioritizing idle ones then spinning up a new one if enough capacity.
		 * Otherwise, picks an active one by taking from a {@link PriorityQueue}. The picking is
		 * optimistically re-attempted if the picked slot cannot be marked as picked.
		 *
		 * @return the picked {@link BoundedState}
		 */
		BoundedState pick() {
			for (;;) {
				if (busyStates == ALL_SHUTDOWN) {
					return CREATING; //synonym for shutdown, since the underlying executor is shut down
				}

				int a = get();
				if (!idleQueue.isEmpty()) {
					//try to find an idle resource
					BoundedState bs = idleQueue.pollLast();
					if (bs != null && bs.markPicked()) {
						boolean accepted = setBusy(bs);
						if (!accepted) { // shutdown in the meantime
							bs.shutdown(true);
							return CREATING;
						}
						return bs;
					}
					//else optimistically retry (implicit continue here)
				}
				else if (a < parent.maxThreads) {
					//try to build a new resource
					if (compareAndSet(a, a + 1)) {
						ScheduledExecutorService s = Schedulers.decorateExecutorService(parent, parent.createBoundedExecutorService());
						BoundedState newState = new BoundedState(this, s);
						if (newState.markPicked()) {
							boolean accepted = setBusy(newState);
							if (!accepted) { // shutdown in the meantime
								newState.shutdown(true);
								return CREATING;
							}
							return newState;
						}
					}
					//else optimistically retry (implicit continue here)
				}
				else {
					BoundedState s = choseOneBusy();
					if (s != null && s.markPicked()) {
						return s;
					}
					//else optimistically retry (implicit continue here)
				}
			}
		}

		@Nullable
		private BoundedState choseOneBusy() {
			BoundedState[] arr = busyStates.array;
			int len = arr.length;
			if (len == 0) {
				return null; //implicit retry in the pick() loop
			}
			if (len == 1) {
				return arr[0];
			}

			BoundedState choice = arr[0];
			int leastBusy = Integer.MAX_VALUE;

			for (int i = 0; i < arr.length; i++) {
				BoundedState state = arr[i];
				int busy = state.markCount;
				if (busy < leastBusy) {
					leastBusy = busy;
					choice = state;
				}
			}
			return choice;
		}

		public BoundedState[] dispose() {
			BusyStates current;
			for (;;) {
				current = busyStates;

				if (current.shutdown) {
					return current.array;
				}

				if (BUSY_STATES.compareAndSet(this,
						current, new BusyStates(current.array,	true))) {
					break;
				}
				// the race can happen also with scheduled tasks and eviction
				// so we need to retry if shutdown transition fails
			}

			BoundedState[] arr = current.array;
			// The idleQueue must be drained first as concurrent removals
			// by evictor or additions by finished tasks can invalidate the size
			// used if a regular array was created here.
			// In case of concurrent calls, it is not needed to atomically drain the
			// queue, nor guarantee same BoundedStates are read, as long as the caller
			// shuts down the returned BoundedStates. Also, idle ones should easily
			// shut down, it's not necessary to distinguish graceful from forceful.
			ArrayList<BoundedState> toAwait = new ArrayList<>(idleQueue.size() + arr.length);
			BoundedState bs;
			while ((bs = idleQueue.pollLast()) != null) {
				toAwait.add(bs);
			}
			Collections.addAll(toAwait, arr);
			return toAwait.toArray(new BoundedState[0]);
		}
	}

	/**
	 * A class that encapsulate state around the {@link BoundedScheduledExecutorService} and
	 * atomically marking them picked/idle.
	 */
	static class BoundedState implements Disposable, Scannable {

		/**
		 * Constant for this counter of backed workers to reflect the given executor has
		 * been marked for eviction.
		 */
		static final int               EVICTED = -1;

		final BoundedServices          parent;
		final ScheduledExecutorService executor;

		long idleSinceTimestamp = -1L;

		volatile int markCount;
		static final AtomicIntegerFieldUpdater<BoundedState> MARK_COUNT = AtomicIntegerFieldUpdater.newUpdater(BoundedState.class, "markCount");

		BoundedState(BoundedServices parent, ScheduledExecutorService executor) {
			this.parent = parent;
			this.executor = executor;
		}

		/**
		 * @return the queue size if the executor is a {@link ScheduledThreadPoolExecutor}, -1 otherwise
		 */
		int estimateQueueSize() {
			if (executor instanceof ScheduledThreadPoolExecutor) {
				return ((ScheduledThreadPoolExecutor) executor).getQueue().size();
			}
			return -1;
		}

		/**
		 * Try to mark this {@link BoundedState} as picked.
		 *
		 * @return true if this state could atomically be marked as picked, false if
		 * eviction started on it in the meantime
		 */
		boolean markPicked() {
			for(;;) {
				int i = MARK_COUNT.get(this);
				if (i == EVICTED) {
					return false; //being evicted
				}
				if (MARK_COUNT.compareAndSet(this, i, i + 1)) {
					return true;
				}
			}
		}

		/**
		 * Check if this {@link BoundedState} should be evicted by comparing its idleSince
		 * timestamp to the evictionTimestamp and comparing the difference with the
		 * given ttlMillis. When eligible for eviction, the executor is shut down and the
		 * method returns true (to remove the state from the array).
		 *
		 * @param evictionTimestamp the timestamp at which the eviction process is running
		 * @param ttlMillis the maximum idle duration
		 * @return true if this {@link BoundedState} has shut down itself as part of eviction, false otherwise
		 */
		boolean tryEvict(long evictionTimestamp, long ttlMillis) {
			long idleSince = this.idleSinceTimestamp;
			if (idleSince < 0) return false;
			long elapsed = evictionTimestamp - idleSince;
			if (elapsed >= ttlMillis) {
				if (MARK_COUNT.compareAndSet(this, 0, EVICTED)) {
					executor.shutdownNow();
					return true;
				}
			}
			return false;
		}

		/**
		 * Release the {@link BoundedState}, ie atomically decrease the counter of times it has been picked
		 * and mark as idle if that counter reaches 0.
		 * This is called when a worker is done using the executor. {@link #dispose()} is an alias
		 * to this method (for APIs that take a {@link Disposable}).
		 *
		 * @see #shutdown(boolean)
		 * @see #dispose()
		 */
		void release() {
			int picked = MARK_COUNT.decrementAndGet(this);
			if (picked < 0) {
				//picked == -1 means being evicted, do nothing in that case
				return;
			}

			if (picked == 0) {
				//we released enough that this BoundedState is now idle
				this.idleSinceTimestamp = parent.clock.millis();
				parent.setIdle(this);
			}
			else {
				//still picked by at least one worker, defensively ensure timestamp is not set
				this.idleSinceTimestamp = -1L;
			}
		}

		/**
		 * Forcibly shut down the executor and mark that {@link BoundedState} as evicted.
		 *
		 * @see #release()
		 * @see #dispose()
		 */
		void shutdown(boolean now) {
			this.idleSinceTimestamp = -1L;
			MARK_COUNT.set(this, EVICTED);
			if (now) {
				this.executor.shutdownNow();
			} else {
				this.executor.shutdown();
			}
		}

		/**
		 * An alias for {@link #release()}.
		 */
		@Override
		public void dispose() {
			this.release();
		}

		/**
		 * Is this {@link BoundedState} still in use by workers.
		 *
		 * @return true if in use, false if it has been disposed enough times
		 */
		@Override
		public boolean isDisposed() {
			return MARK_COUNT.get(this) <= 0;
		}

		@Override
		public Object scanUnsafe(Attr key) {
			return Schedulers.scanExecutor(executor, key);
		}

		@Override
		public String toString() {
			return "BoundedState@" + System.identityHashCode(this) + "{" + " backing=" +MARK_COUNT.get(this) + ", idleSince=" + idleSinceTimestamp + ", executor=" + executor + '}';
		}
	}

	/**
	 * A {@link ScheduledThreadPoolExecutor} wrapper enforcing a bound on the task
	 * queue size. Excessive task queue growth yields {@link
	 * RejectedExecutionException} errors. {@link RejectedExecutionHandler}s are
	 * not supported since they expect a {@link ThreadPoolExecutor} in their
	 * arguments.
	 *
	 * <p>Java Standard library unfortunately doesn't provide any {@link
	 * ScheduledExecutorService} implementations that one can provide a bound on
	 * the task queue. This shortcoming is prone to hide backpressure problems. See
	 * <a href="https://cs.oswego.edu/pipermail/concurrency-interest/2019-April/016861.html">the
	 * relevant concurrency-interest discussion</a> for {@link java.util.concurrent}
	 * lead Doug Lea's tip for enforcing a bound via {@link
	 * ScheduledThreadPoolExecutor#getQueue()}.
	 */
	static final class BoundedScheduledExecutorService extends ScheduledThreadPoolExecutor
			implements Scannable {

		final int queueCapacity;

		BoundedScheduledExecutorService(int queueCapacity, ThreadFactory factory) {
			super(1, factory);
			setMaximumPoolSize(1);
			setRemoveOnCancelPolicy(true);
			if (queueCapacity < 1) {
				throw new IllegalArgumentException(
						"was expecting a non-zero positive queue capacity");
			}
			this.queueCapacity = queueCapacity;
		}

		@Override
		public Object scanUnsafe(Attr key) {
			if (Attr.TERMINATED == key) return isTerminated();
			if (Attr.BUFFERED == key) return getQueue().size();
			if (Attr.CAPACITY == key) return this.queueCapacity;
			return null;
		}

		@Override
		public String toString() {
			int queued = getQueue().size();
			long completed = getCompletedTaskCount();
			String state = getActiveCount() > 0 ? "ACTIVE" : "IDLE";
			if (this.queueCapacity == Integer.MAX_VALUE) {
				return "BoundedScheduledExecutorService{" + state + ", queued=" + queued + "/unbounded, completed=" + completed + '}';
			}
			return "BoundedScheduledExecutorService{" + state + ", queued=" + queued + "/" + queueCapacity + ", completed=" + completed + '}';
		}

		void ensureQueueCapacity(int taskCount) {
			if (queueCapacity == Integer.MAX_VALUE) {
				return;
			}
			int queueSize = super.getQueue().size();
			if ((queueSize + taskCount) > queueCapacity) {
				throw Exceptions.failWithRejected("Task capacity of bounded elastic scheduler reached while scheduling " + taskCount + " tasks (" + (queueSize + taskCount) + "/" + queueCapacity + ")");
			}
		}

		/**
		 * {@inheritDoc}
		 */
		@Override
		public synchronized ScheduledFuture<?> schedule(
				Runnable command,
				long delay,
				TimeUnit unit) {
			ensureQueueCapacity(1);
			return super.schedule(command, delay, unit);
		}

		/**
		 * {@inheritDoc}
		 */
		@Override
		public synchronized <V> ScheduledFuture<V> schedule(
				Callable<V> callable,
				long delay,
				TimeUnit unit) {
			ensureQueueCapacity(1);
			return super.schedule(callable, delay, unit);
		}

		/**
		 * {@inheritDoc}
		 */
		@Override
		public synchronized ScheduledFuture<?> scheduleAtFixedRate(
				Runnable command,
				long initialDelay,
				long period,
				TimeUnit unit) {
			ensureQueueCapacity(1);
			return super.scheduleAtFixedRate(command, initialDelay, period, unit);
		}

		/**
		 * {@inheritDoc}
		 */
		@Override
		public ScheduledFuture<?> scheduleWithFixedDelay(
				Runnable command,
				long initialDelay,
				long delay,
				TimeUnit unit) {
			ensureQueueCapacity(1);
			return super.scheduleWithFixedDelay(command, initialDelay, delay, unit);
		}

		/**
		 * {@inheritDoc}
		 */
		@Override
		public void shutdown() {
			super.shutdown();
		}

		/**
		 * {@inheritDoc}
		 */
		@Override
		public List<Runnable> shutdownNow() {
			return super.shutdownNow();
		}

		/**
		 * {@inheritDoc}
		 */
		@Override
		public boolean isShutdown() {
			return super.isShutdown();
		}

		/**
		 * {@inheritDoc}
		 */
		@Override
		public boolean isTerminated() {
			return super.isTerminated();
		}

		/**
		 * {@inheritDoc}
		 */
		@Override
		public boolean awaitTermination(long timeout, TimeUnit unit)
				throws InterruptedException {
			return super.awaitTermination(timeout, unit);
		}

		/**
		 * {@inheritDoc}
		 */
		@Override
		public synchronized  <T> Future<T> submit(Callable<T> task) {
			ensureQueueCapacity(1);
			return super.submit(task);
		}

		/**
		 * {@inheritDoc}
		 */
		@Override
		public synchronized <T> Future<T> submit(Runnable task, T result) {
			ensureQueueCapacity(1);
			return super.submit(task, result);
		}

		/**
		 * {@inheritDoc}
		 */
		@Override
		public synchronized Future<?> submit(Runnable task) {
			ensureQueueCapacity(1);
			return super.submit(task);
		}

		/**
		 * {@inheritDoc}
		 */
		@Override
		public synchronized <T> List<Future<T>> invokeAll(
				Collection<? extends Callable<T>> tasks)
				throws InterruptedException {
			ensureQueueCapacity(tasks.size());
			return super.invokeAll(tasks);
		}

		/**
		 * {@inheritDoc}
		 */
		@Override
		public synchronized <T> List<Future<T>> invokeAll(
				Collection<? extends Callable<T>> tasks,
				long timeout,
				TimeUnit unit)
				throws InterruptedException {
			ensureQueueCapacity(tasks.size());
			return super.invokeAll(tasks, timeout, unit);
		}

		/**
		 * {@inheritDoc}
		 */
		@Override
		public synchronized <T> T invokeAny(Collection<? extends Callable<T>> tasks)
				throws InterruptedException, ExecutionException {
			ensureQueueCapacity(tasks.size());
			return super.invokeAny(tasks);
		}

		/**
		 * {@inheritDoc}
		 */
		@Override
		public synchronized <T> T invokeAny(
				Collection<? extends Callable<T>> tasks,
				long timeout,
				TimeUnit unit)
				throws InterruptedException, ExecutionException, TimeoutException {
			ensureQueueCapacity(tasks.size());
			return super.invokeAny(tasks, timeout, unit);
		}

		/**
		 * {@inheritDoc}
		 */
		@Override
		public synchronized void execute(Runnable command) {
			ensureQueueCapacity(1);
			super.submit(command);
		}
	}
}<|MERGE_RESOLUTION|>--- conflicted
+++ resolved
@@ -77,36 +77,8 @@
 
 	static final int DEFAULT_TTL_SECONDS = 60;
 
-<<<<<<< HEAD
 	static final AtomicLong COUNTER = new AtomicLong();
-	static final AtomicLong EVICTOR_COUNTER = new AtomicLong();
-
-	static final ThreadFactory EVICTOR_FACTORY = r -> {
-		Thread t = new Thread(r, Schedulers.BOUNDED_ELASTIC + "-evictor-" + EVICTOR_COUNTER.incrementAndGet());
-		t.setDaemon(true);
-		return t;
-	};
-
-	static final BoundedServices SHUTDOWN;
-	static final BoundedState    CREATING;
-
-	static {
-		SHUTDOWN = new BoundedServices();
-		SHUTDOWN.dispose();
-		ScheduledExecutorService s = Executors.newSingleThreadScheduledExecutor();
-		s.shutdownNow();
-		CREATING = new BoundedState(SHUTDOWN, s) {
-			@Override
-			public String toString() {
-				return "CREATING BoundedState";
-			}
-		};
-		CREATING.markCount = -1; //always -1, ensures tryPick never returns true
-		CREATING.idleSinceTimestamp = -1; //consider evicted
-	}
-
-=======
->>>>>>> 4768c43f
+
 	final int maxThreads;
 	final int maxTaskQueuedPerThread;
 

/*
 * Copyright (c) 2011-2017 Pivotal Software Inc, All Rights Reserved.
 *
 * Licensed under the Apache License, Version 2.0 (the "License");
 * you may not use this file except in compliance with the License.
 * You may obtain a copy of the License at
 *
 *       https://www.apache.org/licenses/LICENSE-2.0
 *
 * Unless required by applicable law or agreed to in writing, software
 * distributed under the License is distributed on an "AS IS" BASIS,
 * WITHOUT WARRANTIES OR CONDITIONS OF ANY KIND, either express or implied.
 * See the License for the specific language governing permissions and
 * limitations under the License.
 */
buildscript {
<<<<<<< HEAD
  //we define kotlin version for benefit of both core and test (see kotlin-gradle-plugin below)
  ext.kotlinVersion = '1.3.71'
  repositories {
	maven { url "https://repo.spring.io/plugins-release" }
  }
  dependencies {
	classpath 'org.springframework.build.gradle:propdeps-plugin:0.0.7' //still uses the old ways
	classpath "org.jetbrains.kotlin:kotlin-gradle-plugin:${kotlinVersion}"
  }
=======
	//we define kotlin version for benefit of both core and test (see kotlin-gradle-plugin below)
	ext.kotlinVersion = '1.3.71'
	repositories {
		maven { url "https://repo.spring.io/plugins-release" }
	}
	dependencies {
		classpath 'org.springframework.build.gradle:propdeps-plugin:0.0.7' //still uses the old ways
		classpath "org.jetbrains.kotlin:kotlin-gradle-plugin:${kotlinVersion}"
	}
>>>>>>> d5b9cf35
}


plugins {
<<<<<<< HEAD
	id "com.github.johnrengelman.shadow" version "4.0.2"
	id 'org.asciidoctor.convert' version '1.5.11'
	id "me.champeau.gradle.japicmp" version "0.2.6"
	id "de.undercouch.download" version "3.4.3"
	id "org.unbroken-dome.test-sets" version "3.0.0" apply false
=======
	id 'org.asciidoctor.convert' version '1.5.11'
	id "me.champeau.gradle.jmh" version "0.4.7" apply false
	id "org.jetbrains.dokka" version "0.9.18" apply false
	id "me.champeau.gradle.japicmp" version "0.2.6"
	id "de.undercouch.download" version "3.4.3"
>>>>>>> d5b9cf35
	//note: build scan plugin now must be applied in settings.gradle
	id "com.jfrog.artifactory" version "4.9.8" apply false
	id 'biz.aQute.bnd.builder' version '5.0.1' apply false
}

apply plugin: "io.reactor.gradle.detect-ci"
apply from: "gradle/asciidoc.gradle" //asciidoc (which is generated from root dir)
apply from: "gradle/releaser.gradle"

ext {
	jdk = JavaVersion.current().majorVersion
	jdkJavadoc = "https://docs.oracle.com/javase/$jdk/docs/api/"
	if (JavaVersion.current().isJava11Compatible()) {
		jdkJavadoc = "https://docs.oracle.com/en/java/javase/$jdk/docs/api/"
	}
	println "JDK Javadoc link for this build is ${rootProject.jdkJavadoc}"

<<<<<<< HEAD
  /*
   * Note that some versions can be bumped by a script.
   * These are found in `gradle.properties`...
   *
   * Versions not necessarily bumped by a script (testing, etc...) below:
   */
  // Misc not often upgraded
  jsr305Version = '3.0.2'
  jsr166BackportVersion = '1.0.0.RELEASE'

  // Blockhound
  blockhoundVersion = '1.0.3.RELEASE'

  // Logging
  slf4jVersion = '1.7.12'
  logbackVersion = '1.1.2'

  // Testing
  jUnitVersion = '4.13'
  jUnitJupiterVersion = '5.6.0'
  assertJVersion = '3.11.1'
  mockitoVersion = '2.23.0'
  jUnitParamsVersion = '1.1.1'
  awaitilityVersion = '3.1.2'
  throwingFunctionVersion = '1.5.0'
  javaObjectLayoutVersion = '0.9'
  testNgVersion = '6.8.5'
=======
	/*
	 * Note that some versions can be bumped by a script.
	 * These are found in `gradle.properties`...
	 *
	 * Versions not necessarily bumped by a script (testing, etc...) below:
	 */
	// Misc not often upgraded
	jsr305Version = '3.0.2'
	jsr166BackportVersion = '1.0.0.RELEASE'

	// Logging
	slf4jVersion = '1.7.12'
	logbackVersion = '1.1.2'

	// Testing
	jUnitVersion = '4.13'
	assertJVersion = '3.11.1'
	mockitoVersion = '2.23.0'
	jUnitParamsVersion = '1.1.1'
	awaitilityVersion = '3.1.2'
	javaObjectLayoutVersion = '0.9'
	testNgVersion = '6.8.5'
>>>>>>> d5b9cf35
}

//only publish scan if a specific gradle entreprise server is passed
//typically, for local usage, you would temporarily set the env with:
// `GRADLE_ENTERPRISE_URL=https://myge.example.com/ gradle foo`
if (System.getenv('GRADLE_ENTERPRISE_URL')) {
	gradleEnterprise {
		buildScan {
			captureTaskInputFiles = true
			obfuscation {
				ipAddresses { addresses -> addresses.collect { '0.0.0.0' } }
			}
			publishAlways()
			server = System.getenv('GRADLE_ENTERPRISE_URL')
		}
	}
}

configure(subprojects) { p ->
	apply plugin: 'java'
	apply plugin: 'jacoco'
	apply plugin: 'propdeps' //TODO replace with a simpler local plugin?
	apply from: "${rootDir}/gradle/setup.gradle"


	description = 'Non-Blocking Reactive Foundation for the JVM'
	group = 'io.projectreactor'

<<<<<<< HEAD
  repositories {
	mavenLocal()
	if (version.endsWith('BUILD-SNAPSHOT')) {
	  maven { url 'https://repo.spring.io/libs-snapshot' }
=======
	repositories {
		mavenLocal()
		if (version.endsWith('BUILD-SNAPSHOT')) {
			maven { url 'https://repo.spring.io/libs-snapshot' }
		}

		mavenCentral()
		jcenter()
		maven { url 'https://repo.spring.io/libs-milestone' }
		maven { url "https://oss.sonatype.org/content/repositories/releases/" }

	}

	jacoco {
		toolVersion = '0.8.5'
>>>>>>> d5b9cf35
	}

	jacocoTestReport {
		reports {
			xml.enabled = true
			html.enabled = true
		}
	}

	//includes for base test task (see below for additional common configurations)
	test {
		include '**/*Tests.*'
		include '**/*Test.*'
		include '**/*Spec.*'
	}

	//all test tasks will show FAILED for each test method,
	// common exclusions, no scanning
	p.tasks.withType(Test).all {
		testLogging {
			events "FAILED"
			showExceptions true
			exceptionFormat "FULL"
			stackTraceFilters "ENTRY_POINT"
			maxGranularity 3
		}

<<<<<<< HEAD
  jacocoTestReport {
	reports {
	  xml.enabled = true
	  html.enabled = true
	}
  }

  //includes for base test task (see below for additional common configurations)
  test {
	include '**/*Tests.*'
	include '**/*Test.*'
	include '**/*Spec.*'
  }

  //all test tasks will show FAILED for each test method,
  // common exclusions, no scanning
  p.tasks.withType(Test).all {
	testLogging {
	  events "FAILED"
	  showExceptions true
	  exceptionFormat "FULL"
	  stackTraceFilters "ENTRY_POINT"
	  maxGranularity 3
	}

	if (isCiServer) {
	  def stdout = new LinkedList<TestOutputEvent>()
	  beforeTest { TestDescriptor td ->
		stdout.clear()
	  }
	  onOutput { TestDescriptor td, TestOutputEvent toe ->
		stdout.add(toe)
	  }
	  afterTest { TestDescriptor td, TestResult tr ->
		if (tr.resultType == TestResult.ResultType.FAILURE && stdout.size() > 0) {
		  def stdOutput = stdout.collect {
			it.getDestination().name() == "StdErr"
					? "STD_ERR: ${it.getMessage()}"
					: "STD_OUT: ${it.getMessage()}"
		  }
				  .join()
		  println "This is the console output of the failing test below:\n$stdOutput"
		}
	  }
	}

	if (JavaVersion.current().isJava9Compatible()) {
	  println "Java 9+: lowering MaxGCPauseMillis to 20ms in ${project.name} ${name}"
	  jvmArgs = ["-XX:MaxGCPauseMillis=20"]
	}

	systemProperty("java.awt.headless", "true")
	systemProperty("testGroups", p.properties.get("testGroups"))
	scanForTestClasses = false
	exclude '**/*Abstract*.*'
	exclude '**/*OperatorTest*.*'

	//allow re-run of failed tests only without special test tasks failing
	// because the filter is too restrictive
	filter.setFailOnNoMatchingTests(false)

	//display intermediate results for special test tasks
	afterSuite { desc, result ->
	  if (!desc.parent) { // will match the outermost suite
		println('\n' + "${desc} Results: ${result.resultType} (${result.testCount} tests, ${result.successfulTestCount} successes, ${result.failedTestCount} failures, ${result.skippedTestCount} skipped)")
	  }
	}
  }
}

assemble.dependsOn docsZip

gradle.allprojects() { p ->
  apply plugin: "io.reactor.gradle.custom-version"
}

configure(subprojects) { p ->
  //these apply once the above configure is done, but before project-specific build.gradle have applied
  apply plugin: "io.reactor.gradle.java-conventions"
  apply from: "${rootDir}/gradle/javadoc.gradle"

  //these apply AFTER project-specific build.gradle have applied
  afterEvaluate {
	if (p.plugins.hasPlugin("kotlin")) {
	  println "Applying Kotlin conventions to ${p.name}"
	  compileKotlin {
		kotlinOptions.jvmTarget = "1.8"
		kotlinOptions.freeCompilerArgs = ["-Xjsr305=strict"]
	  }
	  compileTestKotlin {
		kotlinOptions.jvmTarget = "1.8"
		kotlinOptions.freeCompilerArgs = ["-Xjsr305=strict"]
	  }
	}
  }
=======
		if (isCiServer) {
			def stdout = new LinkedList<TestOutputEvent>()
			beforeTest { TestDescriptor td ->
				stdout.clear()
			}
			onOutput { TestDescriptor td, TestOutputEvent toe ->
				stdout.add(toe)
			}
			afterTest { TestDescriptor td, TestResult tr ->
				if (tr.resultType == TestResult.ResultType.FAILURE && stdout.size() > 0) {
					def stdOutput = stdout.collect {
						it.getDestination().name() == "StdErr"
							? "STD_ERR: ${it.getMessage()}"
							: "STD_OUT: ${it.getMessage()}"
					}
						.join()
					println "This is the console output of the failing test below:\n$stdOutput"
				}
			}
		}

		if (JavaVersion.current().isJava9Compatible()) {
			println "Java 9+: lowering MaxGCPauseMillis to 20ms in ${project.name} ${name}"
			jvmArgs = ["-XX:MaxGCPauseMillis=20"]
		}

		systemProperty("java.awt.headless", "true")
		systemProperty("testGroups", p.properties.get("testGroups"))
		scanForTestClasses = false
		exclude '**/*Abstract*.*'
		exclude '**/*OperatorTest*.*'

		//allow re-run of failed tests only without special test tasks failing
		// because the filter is too restrictive
		filter.setFailOnNoMatchingTests(false)

		//display intermediate results for special test tasks
		afterSuite { desc, result ->
			if (!desc.parent) { // will match the outermost suite
				println('\n' + "${desc} Results: ${result.resultType} (${result.testCount} tests, ${result.successfulTestCount} successes, ${result.failedTestCount} failures, ${result.skippedTestCount} skipped)")
			}
		}
	}
}

assemble.dependsOn docsZip

gradle.allprojects() { p ->
	apply plugin: "io.reactor.gradle.custom-version"
}

configure(subprojects) { p ->
	//these apply once the above configure is done, but before project-specific build.gradle have applied
	apply plugin: "io.reactor.gradle.java-conventions"
	apply from: "${rootDir}/gradle/javadoc.gradle"

	//these apply AFTER project-specific build.gradle have applied
	afterEvaluate {
		if (p.plugins.hasPlugin("kotlin")) {
			println "Applying Kotlin conventions to ${p.name}"
			compileKotlin {
				kotlinOptions.jvmTarget = "1.8"
				kotlinOptions.freeCompilerArgs = ["-Xjsr305=strict"]
			}
			compileTestKotlin {
				kotlinOptions.jvmTarget = "1.8"
				kotlinOptions.freeCompilerArgs = ["-Xjsr305=strict"]
			}
		}
	}
>>>>>>> d5b9cf35
}<|MERGE_RESOLUTION|>--- conflicted
+++ resolved
@@ -14,17 +14,6 @@
  * limitations under the License.
  */
 buildscript {
-<<<<<<< HEAD
-  //we define kotlin version for benefit of both core and test (see kotlin-gradle-plugin below)
-  ext.kotlinVersion = '1.3.71'
-  repositories {
-	maven { url "https://repo.spring.io/plugins-release" }
-  }
-  dependencies {
-	classpath 'org.springframework.build.gradle:propdeps-plugin:0.0.7' //still uses the old ways
-	classpath "org.jetbrains.kotlin:kotlin-gradle-plugin:${kotlinVersion}"
-  }
-=======
 	//we define kotlin version for benefit of both core and test (see kotlin-gradle-plugin below)
 	ext.kotlinVersion = '1.3.71'
 	repositories {
@@ -34,24 +23,15 @@
 		classpath 'org.springframework.build.gradle:propdeps-plugin:0.0.7' //still uses the old ways
 		classpath "org.jetbrains.kotlin:kotlin-gradle-plugin:${kotlinVersion}"
 	}
->>>>>>> d5b9cf35
 }
 
 
 plugins {
-<<<<<<< HEAD
 	id "com.github.johnrengelman.shadow" version "4.0.2"
 	id 'org.asciidoctor.convert' version '1.5.11'
 	id "me.champeau.gradle.japicmp" version "0.2.6"
 	id "de.undercouch.download" version "3.4.3"
 	id "org.unbroken-dome.test-sets" version "3.0.0" apply false
-=======
-	id 'org.asciidoctor.convert' version '1.5.11'
-	id "me.champeau.gradle.jmh" version "0.4.7" apply false
-	id "org.jetbrains.dokka" version "0.9.18" apply false
-	id "me.champeau.gradle.japicmp" version "0.2.6"
-	id "de.undercouch.download" version "3.4.3"
->>>>>>> d5b9cf35
 	//note: build scan plugin now must be applied in settings.gradle
 	id "com.jfrog.artifactory" version "4.9.8" apply false
 	id 'biz.aQute.bnd.builder' version '5.0.1' apply false
@@ -69,35 +49,6 @@
 	}
 	println "JDK Javadoc link for this build is ${rootProject.jdkJavadoc}"
 
-<<<<<<< HEAD
-  /*
-   * Note that some versions can be bumped by a script.
-   * These are found in `gradle.properties`...
-   *
-   * Versions not necessarily bumped by a script (testing, etc...) below:
-   */
-  // Misc not often upgraded
-  jsr305Version = '3.0.2'
-  jsr166BackportVersion = '1.0.0.RELEASE'
-
-  // Blockhound
-  blockhoundVersion = '1.0.3.RELEASE'
-
-  // Logging
-  slf4jVersion = '1.7.12'
-  logbackVersion = '1.1.2'
-
-  // Testing
-  jUnitVersion = '4.13'
-  jUnitJupiterVersion = '5.6.0'
-  assertJVersion = '3.11.1'
-  mockitoVersion = '2.23.0'
-  jUnitParamsVersion = '1.1.1'
-  awaitilityVersion = '3.1.2'
-  throwingFunctionVersion = '1.5.0'
-  javaObjectLayoutVersion = '0.9'
-  testNgVersion = '6.8.5'
-=======
 	/*
 	 * Note that some versions can be bumped by a script.
 	 * These are found in `gradle.properties`...
@@ -108,19 +59,23 @@
 	jsr305Version = '3.0.2'
 	jsr166BackportVersion = '1.0.0.RELEASE'
 
+	// Blockhound
+	blockhoundVersion = '1.0.3.RELEASE'
+
 	// Logging
 	slf4jVersion = '1.7.12'
 	logbackVersion = '1.1.2'
 
 	// Testing
 	jUnitVersion = '4.13'
+	jUnitJupiterVersion = '5.6.0'
 	assertJVersion = '3.11.1'
 	mockitoVersion = '2.23.0'
 	jUnitParamsVersion = '1.1.1'
 	awaitilityVersion = '3.1.2'
+	throwingFunctionVersion = '1.5.0'
 	javaObjectLayoutVersion = '0.9'
 	testNgVersion = '6.8.5'
->>>>>>> d5b9cf35
 }
 
 //only publish scan if a specific gradle entreprise server is passed
@@ -145,16 +100,9 @@
 	apply plugin: 'propdeps' //TODO replace with a simpler local plugin?
 	apply from: "${rootDir}/gradle/setup.gradle"
 
-
 	description = 'Non-Blocking Reactive Foundation for the JVM'
 	group = 'io.projectreactor'
 
-<<<<<<< HEAD
-  repositories {
-	mavenLocal()
-	if (version.endsWith('BUILD-SNAPSHOT')) {
-	  maven { url 'https://repo.spring.io/libs-snapshot' }
-=======
 	repositories {
 		mavenLocal()
 		if (version.endsWith('BUILD-SNAPSHOT')) {
@@ -170,7 +118,6 @@
 
 	jacoco {
 		toolVersion = '0.8.5'
->>>>>>> d5b9cf35
 	}
 
 	jacocoTestReport {
@@ -198,103 +145,6 @@
 			maxGranularity 3
 		}
 
-<<<<<<< HEAD
-  jacocoTestReport {
-	reports {
-	  xml.enabled = true
-	  html.enabled = true
-	}
-  }
-
-  //includes for base test task (see below for additional common configurations)
-  test {
-	include '**/*Tests.*'
-	include '**/*Test.*'
-	include '**/*Spec.*'
-  }
-
-  //all test tasks will show FAILED for each test method,
-  // common exclusions, no scanning
-  p.tasks.withType(Test).all {
-	testLogging {
-	  events "FAILED"
-	  showExceptions true
-	  exceptionFormat "FULL"
-	  stackTraceFilters "ENTRY_POINT"
-	  maxGranularity 3
-	}
-
-	if (isCiServer) {
-	  def stdout = new LinkedList<TestOutputEvent>()
-	  beforeTest { TestDescriptor td ->
-		stdout.clear()
-	  }
-	  onOutput { TestDescriptor td, TestOutputEvent toe ->
-		stdout.add(toe)
-	  }
-	  afterTest { TestDescriptor td, TestResult tr ->
-		if (tr.resultType == TestResult.ResultType.FAILURE && stdout.size() > 0) {
-		  def stdOutput = stdout.collect {
-			it.getDestination().name() == "StdErr"
-					? "STD_ERR: ${it.getMessage()}"
-					: "STD_OUT: ${it.getMessage()}"
-		  }
-				  .join()
-		  println "This is the console output of the failing test below:\n$stdOutput"
-		}
-	  }
-	}
-
-	if (JavaVersion.current().isJava9Compatible()) {
-	  println "Java 9+: lowering MaxGCPauseMillis to 20ms in ${project.name} ${name}"
-	  jvmArgs = ["-XX:MaxGCPauseMillis=20"]
-	}
-
-	systemProperty("java.awt.headless", "true")
-	systemProperty("testGroups", p.properties.get("testGroups"))
-	scanForTestClasses = false
-	exclude '**/*Abstract*.*'
-	exclude '**/*OperatorTest*.*'
-
-	//allow re-run of failed tests only without special test tasks failing
-	// because the filter is too restrictive
-	filter.setFailOnNoMatchingTests(false)
-
-	//display intermediate results for special test tasks
-	afterSuite { desc, result ->
-	  if (!desc.parent) { // will match the outermost suite
-		println('\n' + "${desc} Results: ${result.resultType} (${result.testCount} tests, ${result.successfulTestCount} successes, ${result.failedTestCount} failures, ${result.skippedTestCount} skipped)")
-	  }
-	}
-  }
-}
-
-assemble.dependsOn docsZip
-
-gradle.allprojects() { p ->
-  apply plugin: "io.reactor.gradle.custom-version"
-}
-
-configure(subprojects) { p ->
-  //these apply once the above configure is done, but before project-specific build.gradle have applied
-  apply plugin: "io.reactor.gradle.java-conventions"
-  apply from: "${rootDir}/gradle/javadoc.gradle"
-
-  //these apply AFTER project-specific build.gradle have applied
-  afterEvaluate {
-	if (p.plugins.hasPlugin("kotlin")) {
-	  println "Applying Kotlin conventions to ${p.name}"
-	  compileKotlin {
-		kotlinOptions.jvmTarget = "1.8"
-		kotlinOptions.freeCompilerArgs = ["-Xjsr305=strict"]
-	  }
-	  compileTestKotlin {
-		kotlinOptions.jvmTarget = "1.8"
-		kotlinOptions.freeCompilerArgs = ["-Xjsr305=strict"]
-	  }
-	}
-  }
-=======
 		if (isCiServer) {
 			def stdout = new LinkedList<TestOutputEvent>()
 			beforeTest { TestDescriptor td ->
@@ -365,5 +215,4 @@
 			}
 		}
 	}
->>>>>>> d5b9cf35
 }